--- conflicted
+++ resolved
@@ -463,34 +463,6 @@
          "delete from tiles where x=:x and y=:y and z=:z and dim=:dim and tileset=:tileset and grid=:grid");
    cache->hitstat_stmt.sql = apr_pstrdup(ctx->pool,
          "update tiles set hitcount=hitcount+1, atime=datetime('now') where x=:x and y=:y and z=:z and dim=:dim");
-<<<<<<< HEAD
-   cache->ctx = ctx;
-   rv = apr_reslist_create(&(cache->ro_connection_pool),
-         0 /* min */,
-         10 /* soft max */,
-         20 /* hard max */,
-         60*1000000 /*60 seconds, ttl*/,
-         _sqlite_reslist_get_ro_connection, /* resource constructor */
-         _sqlite_reslist_free_connection, /* resource destructor */
-         cache, ctx->pool);
-   if(rv != APR_SUCCESS) {
-      ctx->set_error(ctx,500,"failed to create sqlite read-only connection pool");
-      return NULL;
-   }
-   rv = apr_reslist_create(&(cache->rw_connection_pool),
-         0 /* min */,
-         1 /* soft max */,
-         1 /* hard max */,
-         60*1000000 /*60 seconds, ttl*/,
-         _sqlite_reslist_get_rw_connection, /* resource constructor */
-         _sqlite_reslist_free_connection, /* resource destructor */
-         cache, ctx->pool);
-   if(rv != APR_SUCCESS) {
-      ctx->set_error(ctx,500,"failed to create sqlite read-write connection pool");
-      return NULL;
-   }
-=======
->>>>>>> 1c908384
    return (mapcache_cache*)cache;
 }
 
